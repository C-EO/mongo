--- conflicted
+++ resolved
@@ -1,6 +1,5 @@
 package mongodump
 
-<<<<<<< HEAD
 var Usage = `<options>
 
 Export the content of a running server into .bson files.
@@ -9,10 +8,7 @@
 
 See http://docs.mongodb.org/manual/reference/program/mongodump/ for more information.`
 
-
-=======
 // InputOptions defines the set of options to use in retrieving data from server.
->>>>>>> 97224806
 type InputOptions struct {
 	Query     string `long:"query" short:"q" description:"query filter, as a JSON string, e.g., '{x:{$gt:1}}'"`
 	TableScan bool   `long:"forceTableScan" description:"force a table scan"`
