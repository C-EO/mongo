/*-
 * Copyright (c) 2008-2013 WiredTiger, Inc.
 *	All rights reserved.
 *
 * See the file LICENSE for redistribution information.
 */

struct __wt_stats {
	const char	*desc;				/* text description */
	uint64_t	 v;				/* 64-bit value */
};

/*
 * Read/write statistics without any test for statistics configuration.
 */
#define	WT_STAT(stats, fld)						\
	((stats)->fld.v)
#define	WT_STAT_DECR(stats, fld) do {					\
	--(stats)->fld.v;						\
} while (0)
#define	WT_STAT_ATOMIC_DECR(stats, fld) do {				\
	(void)WT_ATOMIC_SUB(WT_STAT(stats, fld), 1);			\
} while (0)
#define	WT_STAT_INCR(stats, fld) do {					\
	++(stats)->fld.v;						\
} while (0)
#define	WT_STAT_ATOMIC_INCR(stats, fld) do {				\
	(void)WT_ATOMIC_ADD(WT_STAT(stats, fld), 1);			\
} while (0)
#define	WT_STAT_INCRV(stats, fld, value) do {				\
	(stats)->fld.v += (value);					\
} while (0)
#define	WT_STAT_SET(stats, fld, value) do {				\
	(stats)->fld.v = (uint64_t)(value);				\
} while (0)

/*
 * Read/write statistics if "fast" statistics are configured.
 */
#define	WT_STAT_FAST_DECR(session, stats, fld) do {			\
	if (S2C(session)->stat_fast)					\
		WT_STAT_DECR(stats, fld);				\
} while (0)
#define	WT_STAT_FAST_ATOMIC_DECR(session, stats, fld) do {		\
	if (S2C(session)->stat_fast)					\
		WT_STAT_ATOMIC_DECR(stats, fld);			\
} while (0)
#define	WT_STAT_FAST_INCR(session, stats, fld) do {			\
	if (S2C(session)->stat_fast)					\
		WT_STAT_INCR(stats, fld);				\
} while (0)
#define	WT_STAT_FAST_ATOMIC_INCR(session, stats, fld) do {		\
	if (S2C(session)->stat_fast)					\
		WT_STAT_ATOMIC_INCR(stats, fld);			\
} while (0)
#define	WT_STAT_FAST_INCRV(session, stats, fld, value) do {		\
	if (S2C(session)->stat_fast)					\
		WT_STAT_INCRV(stats, fld, value);			\
} while (0)
#define	WT_STAT_FAST_SET(session, stats, fld, value) do {		\
	if (S2C(session)->stat_fast)					\
		WT_STAT_SET(stats, fld, value);				\
} while (0)

/*
 * Read/write connection handle statistics if "fast" statistics are configured.
 */
#define	WT_STAT_FAST_CONN_DECR(session, fld)				\
	WT_STAT_FAST_DECR(session, &S2C(session)->stats, fld)
#define	WT_STAT_FAST_CONN_ATOMIC_DECR(session, fld)			\
	WT_STAT_FAST_ATOMIC_DECR(session, &S2C(session)->stats, fld)
#define	WT_STAT_FAST_CONN_INCR(session, fld)				\
	WT_STAT_FAST_INCR(session, &S2C(session)->stats, fld)
#define	WT_STAT_FAST_CONN_ATOMIC_INCR(session, fld)			\
	WT_STAT_FAST_ATOMIC_INCR(session, &S2C(session)->stats, fld)
#define	WT_STAT_FAST_CONN_INCRV(session, fld, v)			\
	WT_STAT_FAST_INCRV(session, &S2C(session)->stats, fld, v)
#define	WT_STAT_FAST_CONN_SET(session, fld, v)				\
	WT_STAT_FAST_SET(session, &S2C(session)->stats, fld, v)

/*
 * Read/write data-source handle statistics if the data-source handle is set
 * and "fast" statistics are configured.
 *
 * XXX
 * We shouldn't have to check if the data-source handle is NULL, but it's
 * useful until everything is converted to using data-source handles.
 */
#define	WT_STAT_FAST_DATA_DECR(session, fld) do {			\
	if ((session)->dhandle != NULL)					\
		WT_STAT_FAST_DECR(					\
		    session, &(session)->dhandle->stats, fld);		\
} while (0)
#define	WT_STAT_FAST_DATA_INCR(session, fld) do {			\
	if ((session)->dhandle != NULL)					\
		WT_STAT_FAST_INCR(					\
		    session, &(session)->dhandle->stats, fld);		\
} while (0)
#define	WT_STAT_FAST_DATA_INCRV(session, fld, v) do {			\
	if ((session)->dhandle != NULL)					\
		WT_STAT_FAST_INCRV(					\
		    session, &(session)->dhandle->stats, fld, v);	\
} while (0)
#define	WT_STAT_FAST_DATA_SET(session, fld, v) do {			\
	if ((session)->dhandle != NULL)					\
		WT_STAT_FAST_SET(					\
		   session, &(session)->dhandle->stats, fld, v);	\
} while (0)

/*
 * DO NOT EDIT: automatically built by dist/stat.py.
 */
/* Statistics section: BEGIN */

/*
 * Statistics entries for connections.
 */
#define	WT_CONNECTION_STATS_BASE	1000
struct __wt_connection_stats {
	WT_STATS block_byte_map_read;
	WT_STATS block_byte_read;
	WT_STATS block_byte_write;
	WT_STATS block_map_read;
	WT_STATS block_preload;
	WT_STATS block_read;
	WT_STATS block_write;
	WT_STATS cache_bytes_dirty;
	WT_STATS cache_bytes_inuse;
	WT_STATS cache_bytes_max;
	WT_STATS cache_bytes_read;
	WT_STATS cache_bytes_write;
	WT_STATS cache_eviction_checkpoint;
	WT_STATS cache_eviction_clean;
	WT_STATS cache_eviction_dirty;
	WT_STATS cache_eviction_fail;
	WT_STATS cache_eviction_force;
	WT_STATS cache_eviction_force_fail;
	WT_STATS cache_eviction_hazard;
	WT_STATS cache_eviction_internal;
	WT_STATS cache_eviction_merge;
	WT_STATS cache_eviction_merge_fail;
	WT_STATS cache_eviction_merge_levels;
	WT_STATS cache_eviction_slow;
	WT_STATS cache_eviction_walk;
	WT_STATS cache_inmem_split;
	WT_STATS cache_pages_dirty;
	WT_STATS cache_pages_inuse;
	WT_STATS cache_read;
	WT_STATS cache_write;
	WT_STATS cond_wait;
	WT_STATS cursor_create;
	WT_STATS cursor_insert;
	WT_STATS cursor_next;
	WT_STATS cursor_prev;
	WT_STATS cursor_remove;
	WT_STATS cursor_reset;
	WT_STATS cursor_search;
	WT_STATS cursor_search_near;
	WT_STATS cursor_update;
	WT_STATS dh_conn_handles;
	WT_STATS dh_session_handles;
	WT_STATS dh_sweep_evict;
	WT_STATS dh_sweeps;
	WT_STATS file_open;
	WT_STATS log_bytes_user;
	WT_STATS log_bytes_written;
	WT_STATS log_max_filesize;
	WT_STATS log_reads;
	WT_STATS log_scan_records;
	WT_STATS log_scan_rereads;
	WT_STATS log_scans;
	WT_STATS log_slot_closes;
	WT_STATS log_slot_consolidated;
	WT_STATS log_slot_joins;
	WT_STATS log_slot_races;
	WT_STATS log_slot_toobig;
	WT_STATS log_slot_transitions;
	WT_STATS log_sync;
	WT_STATS log_writes;
	WT_STATS lsm_rows_merged;
	WT_STATS memory_allocation;
	WT_STATS memory_free;
	WT_STATS memory_grow;
	WT_STATS read_io;
	WT_STATS rec_pages;
	WT_STATS rec_pages_eviction;
	WT_STATS rec_skipped_update;
	WT_STATS rwlock_read;
	WT_STATS rwlock_write;
	WT_STATS session_cursor_open;
	WT_STATS txn_begin;
	WT_STATS txn_checkpoint;
	WT_STATS txn_commit;
	WT_STATS txn_fail_cache;
	WT_STATS txn_rollback;
	WT_STATS write_io;
};

/*
 * Statistics entries for data sources.
 */
#define	WT_DSRC_STATS_BASE	2000
struct __wt_dsrc_stats {
	WT_STATS allocation_size;
	WT_STATS block_alloc;
	WT_STATS block_checkpoint_size;
	WT_STATS block_extension;
	WT_STATS block_free;
	WT_STATS block_magic;
	WT_STATS block_major;
	WT_STATS block_minor;
	WT_STATS block_reuse_bytes;
	WT_STATS block_size;
	WT_STATS bloom_count;
	WT_STATS bloom_false_positive;
	WT_STATS bloom_hit;
	WT_STATS bloom_miss;
	WT_STATS bloom_page_evict;
	WT_STATS bloom_page_read;
	WT_STATS bloom_size;
	WT_STATS btree_column_deleted;
	WT_STATS btree_column_fix;
	WT_STATS btree_column_internal;
	WT_STATS btree_column_variable;
	WT_STATS btree_compact_rewrite;
	WT_STATS btree_entries;
	WT_STATS btree_fixed_len;
	WT_STATS btree_maximum_depth;
	WT_STATS btree_maxintlitem;
	WT_STATS btree_maxintlpage;
	WT_STATS btree_maxleafitem;
	WT_STATS btree_maxleafpage;
	WT_STATS btree_overflow;
	WT_STATS btree_row_internal;
	WT_STATS btree_row_leaf;
	WT_STATS cache_bytes_read;
	WT_STATS cache_bytes_write;
	WT_STATS cache_eviction_checkpoint;
	WT_STATS cache_eviction_clean;
	WT_STATS cache_eviction_dirty;
	WT_STATS cache_eviction_fail;
	WT_STATS cache_eviction_hazard;
	WT_STATS cache_eviction_internal;
	WT_STATS cache_eviction_merge;
	WT_STATS cache_eviction_merge_fail;
	WT_STATS cache_eviction_merge_levels;
	WT_STATS cache_inmem_split;
	WT_STATS cache_overflow_value;
	WT_STATS cache_read;
	WT_STATS cache_read_overflow;
	WT_STATS cache_write;
	WT_STATS compress_raw_fail;
	WT_STATS compress_raw_fail_temporary;
	WT_STATS compress_raw_ok;
	WT_STATS compress_read;
	WT_STATS compress_write;
	WT_STATS compress_write_fail;
	WT_STATS compress_write_too_small;
	WT_STATS cursor_create;
	WT_STATS cursor_insert;
	WT_STATS cursor_insert_bulk;
	WT_STATS cursor_insert_bytes;
	WT_STATS cursor_next;
	WT_STATS cursor_prev;
	WT_STATS cursor_remove;
	WT_STATS cursor_remove_bytes;
	WT_STATS cursor_reset;
	WT_STATS cursor_search;
	WT_STATS cursor_search_near;
	WT_STATS cursor_update;
	WT_STATS cursor_update_bytes;
	WT_STATS lsm_chunk_count;
	WT_STATS lsm_generation_max;
	WT_STATS lsm_lookup_no_bloom;
	WT_STATS rec_dictionary;
	WT_STATS rec_overflow_key_internal;
	WT_STATS rec_overflow_key_leaf;
	WT_STATS rec_overflow_value;
	WT_STATS rec_page_delete;
	WT_STATS rec_page_merge;
	WT_STATS rec_pages;
	WT_STATS rec_pages_eviction;
	WT_STATS rec_skipped_update;
	WT_STATS rec_split_internal;
	WT_STATS rec_split_leaf;
	WT_STATS rec_split_max;
	WT_STATS session_compact;
	WT_STATS session_cursor_open;
	WT_STATS txn_update_conflict;
};

<<<<<<< HEAD
/*
 * Statistics entries for connections.
 */
struct __wt_connection_stats {
	WT_STATS block_byte_map_read;
	WT_STATS block_byte_read;
	WT_STATS block_byte_write;
	WT_STATS block_locked_allocation;
	WT_STATS block_map_read;
	WT_STATS block_preload;
	WT_STATS block_read;
	WT_STATS block_write;
	WT_STATS cache_bytes_dirty;
	WT_STATS cache_bytes_inuse;
	WT_STATS cache_bytes_max;
	WT_STATS cache_bytes_read;
	WT_STATS cache_bytes_write;
	WT_STATS cache_eviction_checkpoint;
	WT_STATS cache_eviction_clean;
	WT_STATS cache_eviction_dirty;
	WT_STATS cache_eviction_fail;
	WT_STATS cache_eviction_force;
	WT_STATS cache_eviction_force_fail;
	WT_STATS cache_eviction_hazard;
	WT_STATS cache_eviction_internal;
	WT_STATS cache_eviction_merge;
	WT_STATS cache_eviction_merge_fail;
	WT_STATS cache_eviction_merge_levels;
	WT_STATS cache_eviction_slow;
	WT_STATS cache_eviction_walk;
	WT_STATS cache_inmem_split;
	WT_STATS cache_pages_dirty;
	WT_STATS cache_pages_inuse;
	WT_STATS cache_read;
	WT_STATS cache_write;
	WT_STATS cond_wait;
	WT_STATS cursor_create;
	WT_STATS cursor_insert;
	WT_STATS cursor_next;
	WT_STATS cursor_prev;
	WT_STATS cursor_remove;
	WT_STATS cursor_reset;
	WT_STATS cursor_search;
	WT_STATS cursor_search_near;
	WT_STATS cursor_update;
	WT_STATS dh_conn_handles;
	WT_STATS dh_session_handles;
	WT_STATS dh_sweep_evict;
	WT_STATS dh_sweeps;
	WT_STATS file_open;
	WT_STATS log_buffer_grow;
	WT_STATS log_buffer_size;
	WT_STATS log_bytes_user;
	WT_STATS log_bytes_written;
	WT_STATS log_max_filesize;
	WT_STATS log_reads;
	WT_STATS log_scan_records;
	WT_STATS log_scan_rereads;
	WT_STATS log_scans;
	WT_STATS log_slot_closes;
	WT_STATS log_slot_consolidated;
	WT_STATS log_slot_joins;
	WT_STATS log_slot_races;
	WT_STATS log_slot_ready_wait_timeout;
	WT_STATS log_slot_release_wait_timeout;
	WT_STATS log_slot_switch_fails;
	WT_STATS log_slot_toobig;
	WT_STATS log_slot_toosmall;
	WT_STATS log_slot_transitions;
	WT_STATS log_sync;
	WT_STATS log_writes;
	WT_STATS lsm_rows_merged;
	WT_STATS memory_allocation;
	WT_STATS memory_free;
	WT_STATS memory_grow;
	WT_STATS read_io;
	WT_STATS rec_pages;
	WT_STATS rec_pages_eviction;
	WT_STATS rec_skipped_update;
	WT_STATS rwlock_read;
	WT_STATS rwlock_write;
	WT_STATS session_cursor_open;
	WT_STATS txn_begin;
	WT_STATS txn_checkpoint;
	WT_STATS txn_commit;
	WT_STATS txn_fail_cache;
	WT_STATS txn_rollback;
	WT_STATS write_io;
};

=======
>>>>>>> 00aa7984
/* Statistics section: END */<|MERGE_RESOLUTION|>--- conflicted
+++ resolved
@@ -162,6 +162,8 @@
 	WT_STATS dh_sweep_evict;
 	WT_STATS dh_sweeps;
 	WT_STATS file_open;
+	WT_STATS log_buffer_grow;
+	WT_STATS log_buffer_size;
 	WT_STATS log_bytes_user;
 	WT_STATS log_bytes_written;
 	WT_STATS log_max_filesize;
@@ -173,7 +175,11 @@
 	WT_STATS log_slot_consolidated;
 	WT_STATS log_slot_joins;
 	WT_STATS log_slot_races;
+	WT_STATS log_slot_ready_wait_timeout;
+	WT_STATS log_slot_release_wait_timeout;
+	WT_STATS log_slot_switch_fails;
 	WT_STATS log_slot_toobig;
+	WT_STATS log_slot_toosmall;
 	WT_STATS log_slot_transitions;
 	WT_STATS log_sync;
 	WT_STATS log_writes;
@@ -289,97 +295,4 @@
 	WT_STATS txn_update_conflict;
 };
 
-<<<<<<< HEAD
-/*
- * Statistics entries for connections.
- */
-struct __wt_connection_stats {
-	WT_STATS block_byte_map_read;
-	WT_STATS block_byte_read;
-	WT_STATS block_byte_write;
-	WT_STATS block_locked_allocation;
-	WT_STATS block_map_read;
-	WT_STATS block_preload;
-	WT_STATS block_read;
-	WT_STATS block_write;
-	WT_STATS cache_bytes_dirty;
-	WT_STATS cache_bytes_inuse;
-	WT_STATS cache_bytes_max;
-	WT_STATS cache_bytes_read;
-	WT_STATS cache_bytes_write;
-	WT_STATS cache_eviction_checkpoint;
-	WT_STATS cache_eviction_clean;
-	WT_STATS cache_eviction_dirty;
-	WT_STATS cache_eviction_fail;
-	WT_STATS cache_eviction_force;
-	WT_STATS cache_eviction_force_fail;
-	WT_STATS cache_eviction_hazard;
-	WT_STATS cache_eviction_internal;
-	WT_STATS cache_eviction_merge;
-	WT_STATS cache_eviction_merge_fail;
-	WT_STATS cache_eviction_merge_levels;
-	WT_STATS cache_eviction_slow;
-	WT_STATS cache_eviction_walk;
-	WT_STATS cache_inmem_split;
-	WT_STATS cache_pages_dirty;
-	WT_STATS cache_pages_inuse;
-	WT_STATS cache_read;
-	WT_STATS cache_write;
-	WT_STATS cond_wait;
-	WT_STATS cursor_create;
-	WT_STATS cursor_insert;
-	WT_STATS cursor_next;
-	WT_STATS cursor_prev;
-	WT_STATS cursor_remove;
-	WT_STATS cursor_reset;
-	WT_STATS cursor_search;
-	WT_STATS cursor_search_near;
-	WT_STATS cursor_update;
-	WT_STATS dh_conn_handles;
-	WT_STATS dh_session_handles;
-	WT_STATS dh_sweep_evict;
-	WT_STATS dh_sweeps;
-	WT_STATS file_open;
-	WT_STATS log_buffer_grow;
-	WT_STATS log_buffer_size;
-	WT_STATS log_bytes_user;
-	WT_STATS log_bytes_written;
-	WT_STATS log_max_filesize;
-	WT_STATS log_reads;
-	WT_STATS log_scan_records;
-	WT_STATS log_scan_rereads;
-	WT_STATS log_scans;
-	WT_STATS log_slot_closes;
-	WT_STATS log_slot_consolidated;
-	WT_STATS log_slot_joins;
-	WT_STATS log_slot_races;
-	WT_STATS log_slot_ready_wait_timeout;
-	WT_STATS log_slot_release_wait_timeout;
-	WT_STATS log_slot_switch_fails;
-	WT_STATS log_slot_toobig;
-	WT_STATS log_slot_toosmall;
-	WT_STATS log_slot_transitions;
-	WT_STATS log_sync;
-	WT_STATS log_writes;
-	WT_STATS lsm_rows_merged;
-	WT_STATS memory_allocation;
-	WT_STATS memory_free;
-	WT_STATS memory_grow;
-	WT_STATS read_io;
-	WT_STATS rec_pages;
-	WT_STATS rec_pages_eviction;
-	WT_STATS rec_skipped_update;
-	WT_STATS rwlock_read;
-	WT_STATS rwlock_write;
-	WT_STATS session_cursor_open;
-	WT_STATS txn_begin;
-	WT_STATS txn_checkpoint;
-	WT_STATS txn_commit;
-	WT_STATS txn_fail_cache;
-	WT_STATS txn_rollback;
-	WT_STATS write_io;
-};
-
-=======
->>>>>>> 00aa7984
 /* Statistics section: END */