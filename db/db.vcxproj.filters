--- conflicted
+++ resolved
@@ -1,376 +1,373 @@
-﻿<?xml version="1.0" encoding="utf-8"?>
-<Project ToolsVersion="4.0" xmlns="http://schemas.microsoft.com/developer/msbuild/2003">
-  <ItemGroup>
-    <ClCompile Include="..\bson\oid.cpp" />
-    <ClCompile Include="..\client\dbclientcursor.cpp" />
-    <ClCompile Include="..\client\dbclient_rs.cpp" />
-    <ClCompile Include="..\client\distlock.cpp" />
-    <ClCompile Include="..\client\model.cpp" />
-    <ClCompile Include="..\pcre-7.4\pcrecpp.cc" />
-    <ClCompile Include="..\pcre-7.4\pcre_chartables.c" />
-    <ClCompile Include="..\pcre-7.4\pcre_compile.c" />
-    <ClCompile Include="..\pcre-7.4\pcre_config.c" />
-    <ClCompile Include="..\pcre-7.4\pcre_dfa_exec.c" />
-    <ClCompile Include="..\pcre-7.4\pcre_exec.c" />
-    <ClCompile Include="..\pcre-7.4\pcre_fullinfo.c" />
-    <ClCompile Include="..\pcre-7.4\pcre_get.c" />
-    <ClCompile Include="..\pcre-7.4\pcre_globals.c" />
-    <ClCompile Include="..\pcre-7.4\pcre_info.c" />
-    <ClCompile Include="..\pcre-7.4\pcre_maketables.c" />
-    <ClCompile Include="..\pcre-7.4\pcre_newline.c" />
-    <ClCompile Include="..\pcre-7.4\pcre_ord2utf8.c" />
-    <ClCompile Include="..\pcre-7.4\pcre_refcount.c" />
-    <ClCompile Include="..\pcre-7.4\pcre_scanner.cc" />
-    <ClCompile Include="..\pcre-7.4\pcre_stringpiece.cc" />
-    <ClCompile Include="..\pcre-7.4\pcre_study.c" />
-    <ClCompile Include="..\pcre-7.4\pcre_tables.c" />
-    <ClCompile Include="..\pcre-7.4\pcre_try_flipped.c" />
-    <ClCompile Include="..\pcre-7.4\pcre_ucp_searchfuncs.c" />
-    <ClCompile Include="..\pcre-7.4\pcre_valid_utf8.c" />
-    <ClCompile Include="..\pcre-7.4\pcre_version.c" />
-    <ClCompile Include="..\pcre-7.4\pcre_xclass.c" />
-    <ClCompile Include="..\pcre-7.4\pcreposix.c" />
-    <ClCompile Include="..\scripting\bench.cpp" />
-    <ClCompile Include="..\shell\mongo_vstudio.cpp" />
-    <ClCompile Include="..\s\chunk.cpp" />
-    <ClCompile Include="..\s\config.cpp" />
-    <ClCompile Include="..\s\d_chunk_manager.cpp" />
-    <ClCompile Include="..\s\d_migrate.cpp" />
-    <ClCompile Include="..\s\d_split.cpp" />
-    <ClCompile Include="..\s\d_state.cpp" />
-    <ClCompile Include="..\s\d_writeback.cpp" />
-    <ClCompile Include="..\s\grid.cpp" />
-    <ClCompile Include="..\s\shard.cpp" />
-    <ClCompile Include="..\s\shardconnection.cpp" />
-    <ClCompile Include="..\s\shardkey.cpp" />
-    <ClCompile Include="..\util\alignedbuilder.cpp" />
-    <ClCompile Include="..\util\concurrency\spin_lock.cpp" />
-    <ClCompile Include="..\util\concurrency\synchronization.cpp" />
-    <ClCompile Include="..\util\concurrency\task.cpp" />
-    <ClCompile Include="..\util\concurrency\thread_pool.cpp" />
-    <ClCompile Include="..\util\concurrency\vars.cpp" />
-    <ClCompile Include="..\util\log.cpp" />
-    <ClCompile Include="..\util\logfile.cpp" />
-    <ClCompile Include="..\util\processinfo.cpp" />
-    <ClCompile Include="..\util\stringutils.cpp" />
-    <ClCompile Include="..\util\text.cpp" />
-    <ClCompile Include="..\util\version.cpp" />
-    <ClCompile Include="cap.cpp" />
-    <ClCompile Include="commands\distinct.cpp" />
-    <ClCompile Include="commands\group.cpp" />
-    <ClCompile Include="commands\isself.cpp" />
-    <ClCompile Include="commands\mr.cpp" />
-    <ClCompile Include="compact.cpp" />
-    <ClCompile Include="dbcommands_generic.cpp" />
-    <ClCompile Include="dur.cpp" />
-    <ClCompile Include="durop.cpp" />
-    <ClCompile Include="dur_commitjob.cpp" />
-    <ClCompile Include="dur_journal.cpp" />
-    <ClCompile Include="dur_preplogbuffer.cpp" />
-    <ClCompile Include="dur_recover.cpp" />
-    <ClCompile Include="dur_writetodatafiles.cpp" />
-    <ClCompile Include="geo\2d.cpp" />
-    <ClCompile Include="geo\haystack.cpp" />
-    <ClCompile Include="mongommf.cpp" />
-    <ClCompile Include="oplog.cpp" />
-    <ClCompile Include="projection.cpp" />
-    <ClCompile Include="repl.cpp" />
-    <ClCompile Include="repl\consensus.cpp" />
-    <ClCompile Include="repl\heartbeat.cpp" />
-    <ClCompile Include="repl\manager.cpp" />
-    <ClCompile Include="repl\rs_initialsync.cpp" />
-    <ClCompile Include="repl\rs_initiate.cpp" />
-    <ClCompile Include="repl\rs_rollback.cpp" />
-    <ClCompile Include="repl\rs_sync.cpp" />
-    <ClCompile Include="repl_block.cpp" />
-    <ClCompile Include="restapi.cpp" />
-    <ClCompile Include="..\client\connpool.cpp" />
-    <ClCompile Include="..\client\dbclient.cpp" />
-    <ClCompile Include="..\client\syncclusterconnection.cpp" />
-    <ClCompile Include="..\pch.cpp" />
-    <ClCompile Include="client.cpp" />
-    <ClCompile Include="clientcursor.cpp" />
-    <ClCompile Include="cloner.cpp" />
-    <ClCompile Include="commands.cpp" />
-    <ClCompile Include="common.cpp" />
-    <ClCompile Include="cursor.cpp" />
-    <ClCompile Include="database.cpp" />
-    <ClCompile Include="db.cpp" />
-    <ClCompile Include="dbcommands.cpp" />
-    <ClCompile Include="dbcommands_admin.cpp" />
-    <ClCompile Include="dbeval.cpp" />
-    <ClCompile Include="dbhelpers.cpp" />
-    <ClCompile Include="dbwebserver.cpp" />
-    <ClCompile Include="extsort.cpp" />
-    <ClCompile Include="index.cpp" />
-    <ClCompile Include="indexkey.cpp" />
-    <ClCompile Include="instance.cpp" />
-    <ClCompile Include="introspect.cpp" />
-    <ClCompile Include="jsobj.cpp" />
-    <ClCompile Include="json.cpp" />
-    <ClCompile Include="lasterror.cpp" />
-    <ClCompile Include="matcher.cpp" />
-    <ClCompile Include="matcher_covered.cpp" />
-    <ClCompile Include="..\util\mmap_win.cpp" />
-    <ClCompile Include="modules\mms.cpp" />
-    <ClCompile Include="module.cpp" />
-    <ClCompile Include="namespace.cpp" />
-    <ClCompile Include="nonce.cpp" />
-    <ClCompile Include="..\client\parallel.cpp" />
-    <ClCompile Include="pdfile.cpp" />
-    <ClCompile Include="queryoptimizer.cpp" />
-    <ClCompile Include="security.cpp" />
-    <ClCompile Include="security_commands.cpp" />
-    <ClCompile Include="tests.cpp" />
-    <ClCompile Include="cmdline.cpp" />
-    <ClCompile Include="queryutil.cpp" />
-    <ClCompile Include="..\util\assert_util.cpp" />
-    <ClCompile Include="..\util\background.cpp" />
-    <ClCompile Include="..\util\base64.cpp" />
-    <ClCompile Include="..\util\mmap.cpp" />
-    <ClCompile Include="..\util\ntservice.cpp" />
-    <ClCompile Include="..\util\processinfo_win32.cpp" />
-    <ClCompile Include="..\util\util.cpp" />
-    <ClCompile Include="..\util\md5.c" />
-    <ClCompile Include="..\util\md5main.cpp" />
-    <ClCompile Include="..\s\d_logic.cpp" />
-    <ClCompile Include="..\scripting\engine.cpp" />
-    <ClCompile Include="..\scripting\engine_spidermonkey.cpp" />
-    <ClCompile Include="..\scripting\utils.cpp" />
-    <ClCompile Include="stats\counters.cpp" />
-    <ClCompile Include="stats\snapshots.cpp" />
-    <ClCompile Include="stats\top.cpp" />
-    <ClCompile Include="btree.cpp" />
-    <ClCompile Include="btreecursor.cpp" />
-    <ClCompile Include="repl\health.cpp" />
-    <ClCompile Include="repl\rs.cpp" />
-    <ClCompile Include="repl\replset_commands.cpp" />
-    <ClCompile Include="repl\rs_config.cpp" />
-    <ClCompile Include="..\util\file_allocator.cpp" />
-    <ClCompile Include="querypattern.cpp" />
-    <ClCompile Include="..\util\ramlog.cpp" />
-    <ClCompile Include="key.cpp" />
-    <ClCompile Include="btreebuilder.cpp" />
-    <ClCompile Include="queryoptimizercursor.cpp" />
-    <ClCompile Include="record.cpp" />
-    <ClCompile Include="ops\delete.cpp" />
-    <ClCompile Include="ops\update.cpp" />
-    <ClCompile Include="security_common.cpp" />
-    <ClCompile Include="ops\query.cpp" />
-    <ClCompile Include="..\util\net\httpclient.cpp" />
-    <ClCompile Include="..\util\net\message.cpp" />
-    <ClCompile Include="..\util\net\message_server_port.cpp" />
-    <ClCompile Include="..\util\net\sock.cpp" />
-    <ClCompile Include="..\util\net\miniwebserver.cpp" />
-    <ClCompile Include="..\util\net\listen.cpp" />
-    <ClCompile Include="..\util\net\message_port.cpp" />
-    <ClCompile Include="dbmessage.cpp" />
-    <ClCompile Include="commands\find_and_modify.cpp" />
-    <ClCompile Include="..\util\compress.cpp">
-      <Filter>snappy</Filter>
-    </ClCompile>
-    <ClCompile Include="..\third_party\snappy\snappy-sinksource.cc">
-      <Filter>snappy</Filter>
-    </ClCompile>
-    <ClCompile Include="..\third_party\snappy\snappy.cc">
-      <Filter>snappy</Filter>
-    </ClCompile>
-    <ClCompile Include="scanandorder.cpp" />
-  </ItemGroup>
-  <ItemGroup>
-    <ClInclude Include="..\client\dbclientcursor.h" />
-    <ClInclude Include="..\client\distlock.h" />
-    <ClInclude Include="..\client\gridfs.h" />
-    <ClInclude Include="..\client\parallel.h" />
-    <ClInclude Include="..\s\d_logic.h" />
-    <ClInclude Include="..\targetver.h" />
-    <ClInclude Include="..\pcre-7.4\config.h" />
-    <ClInclude Include="..\pcre-7.4\pcre.h" />
-    <ClInclude Include="..\util\concurrency\rwlock.h" />
-    <ClInclude Include="..\util\concurrency\msg.h" />
-    <ClInclude Include="..\util\concurrency\mutex.h" />
-    <ClInclude Include="..\util\concurrency\mvar.h" />
-    <ClInclude Include="..\util\concurrency\task.h" />
-    <ClInclude Include="..\util\concurrency\thread_pool.h" />
-    <ClInclude Include="..\util\logfile.h" />
-    <ClInclude Include="..\util\mongoutils\checksum.h" />
-    <ClInclude Include="..\util\mongoutils\html.h" />
-    <ClInclude Include="..\util\mongoutils\str.h" />
-    <ClInclude Include="..\util\paths.h" />
-    <ClInclude Include="..\util\ramlog.h" />
-    <ClInclude Include="..\util\text.h" />
-    <ClInclude Include="..\util\time_support.h" />
-    <ClInclude Include="durop.h" />
-    <ClInclude Include="dur_commitjob.h" />
-    <ClInclude Include="dur_journal.h" />
-    <ClInclude Include="dur_journalformat.h" />
-    <ClInclude Include="dur_stats.h" />
-    <ClInclude Include="geo\core.h" />
-    <ClInclude Include="helpers\dblogger.h" />
-    <ClInclude Include="instance.h" />
-    <ClInclude Include="mongommf.h" />
-    <ClInclude Include="mongomutex.h" />
-    <ClInclude Include="namespace-inl.h" />
-    <ClInclude Include="oplogreader.h" />
-    <ClInclude Include="projection.h" />
-    <ClInclude Include="repl.h" />
-    <ClInclude Include="replpair.h" />
-    <ClInclude Include="repl\connections.h" />
-    <ClInclude Include="repl\multicmd.h" />
-    <ClInclude Include="repl\rsmember.h" />
-    <ClInclude Include="repl\rs_optime.h" />
-    <ClInclude Include="stats\counters.h" />
-    <ClInclude Include="stats\snapshots.h" />
-    <ClInclude Include="stats\top.h" />
-    <ClInclude Include="..\client\connpool.h" />
-    <ClInclude Include="..\client\dbclient.h" />
-    <ClInclude Include="..\client\model.h" />
-    <ClInclude Include="..\client\redef_macros.h" />
-    <ClInclude Include="..\client\syncclusterconnection.h" />
-    <ClInclude Include="..\client\undef_macros.h" />
-    <ClInclude Include="background.h" />
-    <ClInclude Include="client.h" />
-    <ClInclude Include="clientcursor.h" />
-    <ClInclude Include="cmdline.h" />
-    <ClInclude Include="commands.h" />
-    <ClInclude Include="concurrency.h" />
-    <ClInclude Include="curop.h" />
-    <ClInclude Include="cursor.h" />
-    <ClInclude Include="database.h" />
-    <ClInclude Include="db.h" />
-    <ClInclude Include="dbhelpers.h" />
-    <ClInclude Include="dbinfo.h" />
-    <ClInclude Include="dbmessage.h" />
-    <ClInclude Include="diskloc.h" />
-    <ClInclude Include="index.h" />
-    <ClInclude Include="indexkey.h" />
-    <ClInclude Include="introspect.h" />
-    <ClInclude Include="json.h" />
-    <ClInclude Include="matcher.h" />
-    <ClInclude Include="namespace.h" />
-    <ClInclude Include="..\pch.h" />
-    <ClInclude Include="pdfile.h" />
-    <ClInclude Include="..\grid\protocol.h" />
-    <ClInclude Include="query.h" />
-    <ClInclude Include="queryoptimizer.h" />
-    <ClInclude Include="resource.h" />
-    <ClInclude Include="scanandorder.h" />
-    <ClInclude Include="security.h" />
-    <ClInclude Include="..\util\allocator.h" />
-    <ClInclude Include="..\util\array.h" />
-    <ClInclude Include="..\util\assert_util.h" />
-    <ClInclude Include="..\util\background.h" />
-    <ClInclude Include="..\util\base64.h" />
-    <ClInclude Include="..\util\builder.h" />
-    <ClInclude Include="..\util\debug_util.h" />
-    <ClInclude Include="..\util\embedded_builder.h" />
-    <ClInclude Include="..\util\file.h" />
-    <ClInclude Include="..\util\file_allocator.h" />
-    <ClInclude Include="..\util\goodies.h" />
-    <ClInclude Include="..\util\hashtab.h" />
-    <ClInclude Include="..\util\hex.h" />
-    <ClInclude Include="lasterror.h" />
-    <ClInclude Include="..\util\log.h" />
-    <ClInclude Include="..\util\lruishmap.h" />
-    <ClInclude Include="..\util\mmap.h" />
-    <ClInclude Include="..\util\ntservice.h" />
-    <ClInclude Include="..\util\optime.h" />
-    <ClInclude Include="..\util\processinfo.h" />
-    <ClInclude Include="..\util\queue.h" />
-    <ClInclude Include="..\util\ramstore.h" />
-    <ClInclude Include="..\util\unittest.h" />
-    <ClInclude Include="..\util\concurrency\list.h" />
-    <ClInclude Include="..\util\concurrency\value.h" />
-    <ClInclude Include="..\util\web\html.h" />
-    <ClInclude Include="..\util\md5.h" />
-    <ClInclude Include="..\util\md5.hpp" />
-    <ClInclude Include="..\scripting\engine.h" />
-    <ClInclude Include="..\scripting\engine_spidermonkey.h" />
-    <ClInclude Include="..\scripting\engine_v8.h" />
-    <ClInclude Include="..\scripting\v8_db.h" />
-    <ClInclude Include="..\scripting\v8_utils.h" />
-    <ClInclude Include="..\scripting\v8_wrapper.h" />
-    <ClInclude Include="btree.h" />
-    <ClInclude Include="repl\health.h" />
-    <ClInclude Include="..\util\hostandport.h" />
-    <ClInclude Include="repl\rs.h" />
-    <ClInclude Include="repl\rs_config.h" />
-    <ClInclude Include="..\bson\bsonelement.h" />
-    <ClInclude Include="..\bson\bsoninlines.h" />
-    <ClInclude Include="..\bson\bsonmisc.h" />
-    <ClInclude Include="..\bson\bsonobj.h" />
-    <ClInclude Include="..\bson\bsonobjbuilder.h" />
-    <ClInclude Include="..\bson\bsonobjiterator.h" />
-    <ClInclude Include="..\bson\bsontypes.h" />
-    <ClInclude Include="jsobj.h" />
-    <ClInclude Include="..\bson\oid.h" />
-    <ClInclude Include="..\bson\ordering.h" />
-    <ClInclude Include="dur_journalimpl.h" />
-    <ClInclude Include="..\util\concurrency\race.h" />
-    <ClInclude Include="..\util\alignedbuilder.h" />
-    <ClInclude Include="queryutil.h" />
-    <ClInclude Include="..\bson\bson.h" />
-    <ClInclude Include="..\bson\bson_db.h" />
-    <ClInclude Include="..\bson\bson-inl.h" />
-    <ClInclude Include="..\bson\inline_decls.h" />
-    <ClInclude Include="..\bson\stringdata.h" />
-    <ClInclude Include="..\bson\util\atomic_int.h" />
-    <ClInclude Include="..\bson\util\builder.h" />
-    <ClInclude Include="..\bson\util\misc.h" />
-    <ClInclude Include="ops\delete.h" />
-    <ClInclude Include="ops\update.h" />
-    <ClInclude Include="..\util\net\httpclient.h" />
-    <ClInclude Include="..\util\net\message.h" />
-    <ClInclude Include="..\util\net\message_server.h" />
-    <ClInclude Include="..\util\net\sock.h" />
-<<<<<<< HEAD
-    <ClInclude Include="..\util\concurrency\rwlockimpl.h" />
-    <ClInclude Include="..\util\concurrency\mutexdebugger.h" />
-=======
-    <ClInclude Include="..\third_party\snappy\config.h">
-      <Filter>snappy</Filter>
-    </ClInclude>
-    <ClInclude Include="..\third_party\snappy\snappy.h">
-      <Filter>snappy</Filter>
-    </ClInclude>
->>>>>>> e4a084bd
-  </ItemGroup>
-  <ItemGroup>
-    <ResourceCompile Include="db.rc" />
-  </ItemGroup>
-  <ItemGroup>
-    <None Include="..\jstests\dur\basic1.sh" />
-    <None Include="..\jstests\dur\dur1.js" />
-    <None Include="..\jstests\replsets\replset1.js" />
-    <None Include="..\jstests\replsets\replset2.js" />
-    <None Include="..\jstests\replsets\replset3.js" />
-    <None Include="..\jstests\replsets\replset4.js" />
-    <None Include="..\jstests\replsets\replset5.js" />
-    <None Include="..\jstests\replsets\replsetadd.js" />
-    <None Include="..\jstests\replsets\replsetarb1.js" />
-    <None Include="..\jstests\replsets\replsetarb2.js" />
-    <None Include="..\jstests\replsets\replsetprio1.js" />
-    <None Include="..\jstests\replsets\replsetrestart1.js" />
-    <None Include="..\jstests\replsets\replsetrestart2.js" />
-    <None Include="..\jstests\replsets\replset_remove_node.js" />
-    <None Include="..\jstests\replsets\rollback.js" />
-    <None Include="..\jstests\replsets\rollback2.js" />
-    <None Include="..\jstests\replsets\sync1.js" />
-    <None Include="..\jstests\replsets\twosets.js" />
-    <None Include="..\SConstruct" />
-    <None Include="..\util\mongoutils\README" />
-    <None Include="mongo.ico" />
-    <None Include="repl\notes.txt" />
-  </ItemGroup>
-  <ItemGroup>
-    <Library Include="..\..\js\js32d.lib" />
-    <Library Include="..\..\js\js32r.lib" />
-    <Library Include="..\..\js\js64d.lib" />
-    <Library Include="..\..\js\js64r.lib" />
-  </ItemGroup>
-  <ItemGroup>
-    <Filter Include="snappy">
-      <UniqueIdentifier>{bb99c086-7926-4f50-838d-f5f0c18397c0}</UniqueIdentifier>
-    </Filter>
-  </ItemGroup>
+<?xml version="1.0" encoding="utf-8"?>
+<Project ToolsVersion="4.0" xmlns="http://schemas.microsoft.com/developer/msbuild/2003">
+  <ItemGroup>
+    <ClCompile Include="..\bson\oid.cpp" />
+    <ClCompile Include="..\client\dbclientcursor.cpp" />
+    <ClCompile Include="..\client\dbclient_rs.cpp" />
+    <ClCompile Include="..\client\distlock.cpp" />
+    <ClCompile Include="..\client\model.cpp" />
+    <ClCompile Include="..\pcre-7.4\pcrecpp.cc" />
+    <ClCompile Include="..\pcre-7.4\pcre_chartables.c" />
+    <ClCompile Include="..\pcre-7.4\pcre_compile.c" />
+    <ClCompile Include="..\pcre-7.4\pcre_config.c" />
+    <ClCompile Include="..\pcre-7.4\pcre_dfa_exec.c" />
+    <ClCompile Include="..\pcre-7.4\pcre_exec.c" />
+    <ClCompile Include="..\pcre-7.4\pcre_fullinfo.c" />
+    <ClCompile Include="..\pcre-7.4\pcre_get.c" />
+    <ClCompile Include="..\pcre-7.4\pcre_globals.c" />
+    <ClCompile Include="..\pcre-7.4\pcre_info.c" />
+    <ClCompile Include="..\pcre-7.4\pcre_maketables.c" />
+    <ClCompile Include="..\pcre-7.4\pcre_newline.c" />
+    <ClCompile Include="..\pcre-7.4\pcre_ord2utf8.c" />
+    <ClCompile Include="..\pcre-7.4\pcre_refcount.c" />
+    <ClCompile Include="..\pcre-7.4\pcre_scanner.cc" />
+    <ClCompile Include="..\pcre-7.4\pcre_stringpiece.cc" />
+    <ClCompile Include="..\pcre-7.4\pcre_study.c" />
+    <ClCompile Include="..\pcre-7.4\pcre_tables.c" />
+    <ClCompile Include="..\pcre-7.4\pcre_try_flipped.c" />
+    <ClCompile Include="..\pcre-7.4\pcre_ucp_searchfuncs.c" />
+    <ClCompile Include="..\pcre-7.4\pcre_valid_utf8.c" />
+    <ClCompile Include="..\pcre-7.4\pcre_version.c" />
+    <ClCompile Include="..\pcre-7.4\pcre_xclass.c" />
+    <ClCompile Include="..\pcre-7.4\pcreposix.c" />
+    <ClCompile Include="..\scripting\bench.cpp" />
+    <ClCompile Include="..\shell\mongo_vstudio.cpp" />
+    <ClCompile Include="..\s\chunk.cpp" />
+    <ClCompile Include="..\s\config.cpp" />
+    <ClCompile Include="..\s\d_chunk_manager.cpp" />
+    <ClCompile Include="..\s\d_migrate.cpp" />
+    <ClCompile Include="..\s\d_split.cpp" />
+    <ClCompile Include="..\s\d_state.cpp" />
+    <ClCompile Include="..\s\d_writeback.cpp" />
+    <ClCompile Include="..\s\grid.cpp" />
+    <ClCompile Include="..\s\shard.cpp" />
+    <ClCompile Include="..\s\shardconnection.cpp" />
+    <ClCompile Include="..\s\shardkey.cpp" />
+    <ClCompile Include="..\util\alignedbuilder.cpp" />
+    <ClCompile Include="..\util\concurrency\spin_lock.cpp" />
+    <ClCompile Include="..\util\concurrency\synchronization.cpp" />
+    <ClCompile Include="..\util\concurrency\task.cpp" />
+    <ClCompile Include="..\util\concurrency\thread_pool.cpp" />
+    <ClCompile Include="..\util\concurrency\vars.cpp" />
+    <ClCompile Include="..\util\log.cpp" />
+    <ClCompile Include="..\util\logfile.cpp" />
+    <ClCompile Include="..\util\processinfo.cpp" />
+    <ClCompile Include="..\util\stringutils.cpp" />
+    <ClCompile Include="..\util\text.cpp" />
+    <ClCompile Include="..\util\version.cpp" />
+    <ClCompile Include="cap.cpp" />
+    <ClCompile Include="commands\distinct.cpp" />
+    <ClCompile Include="commands\group.cpp" />
+    <ClCompile Include="commands\isself.cpp" />
+    <ClCompile Include="commands\mr.cpp" />
+    <ClCompile Include="compact.cpp" />
+    <ClCompile Include="dbcommands_generic.cpp" />
+    <ClCompile Include="dur.cpp" />
+    <ClCompile Include="durop.cpp" />
+    <ClCompile Include="dur_commitjob.cpp" />
+    <ClCompile Include="dur_journal.cpp" />
+    <ClCompile Include="dur_preplogbuffer.cpp" />
+    <ClCompile Include="dur_recover.cpp" />
+    <ClCompile Include="dur_writetodatafiles.cpp" />
+    <ClCompile Include="geo\2d.cpp" />
+    <ClCompile Include="geo\haystack.cpp" />
+    <ClCompile Include="mongommf.cpp" />
+    <ClCompile Include="oplog.cpp" />
+    <ClCompile Include="projection.cpp" />
+    <ClCompile Include="repl.cpp" />
+    <ClCompile Include="repl\consensus.cpp" />
+    <ClCompile Include="repl\heartbeat.cpp" />
+    <ClCompile Include="repl\manager.cpp" />
+    <ClCompile Include="repl\rs_initialsync.cpp" />
+    <ClCompile Include="repl\rs_initiate.cpp" />
+    <ClCompile Include="repl\rs_rollback.cpp" />
+    <ClCompile Include="repl\rs_sync.cpp" />
+    <ClCompile Include="repl_block.cpp" />
+    <ClCompile Include="restapi.cpp" />
+    <ClCompile Include="..\client\connpool.cpp" />
+    <ClCompile Include="..\client\dbclient.cpp" />
+    <ClCompile Include="..\client\syncclusterconnection.cpp" />
+    <ClCompile Include="..\pch.cpp" />
+    <ClCompile Include="client.cpp" />
+    <ClCompile Include="clientcursor.cpp" />
+    <ClCompile Include="cloner.cpp" />
+    <ClCompile Include="commands.cpp" />
+    <ClCompile Include="common.cpp" />
+    <ClCompile Include="cursor.cpp" />
+    <ClCompile Include="database.cpp" />
+    <ClCompile Include="db.cpp" />
+    <ClCompile Include="dbcommands.cpp" />
+    <ClCompile Include="dbcommands_admin.cpp" />
+    <ClCompile Include="dbeval.cpp" />
+    <ClCompile Include="dbhelpers.cpp" />
+    <ClCompile Include="dbwebserver.cpp" />
+    <ClCompile Include="extsort.cpp" />
+    <ClCompile Include="index.cpp" />
+    <ClCompile Include="indexkey.cpp" />
+    <ClCompile Include="instance.cpp" />
+    <ClCompile Include="introspect.cpp" />
+    <ClCompile Include="jsobj.cpp" />
+    <ClCompile Include="json.cpp" />
+    <ClCompile Include="lasterror.cpp" />
+    <ClCompile Include="matcher.cpp" />
+    <ClCompile Include="matcher_covered.cpp" />
+    <ClCompile Include="..\util\mmap_win.cpp" />
+    <ClCompile Include="modules\mms.cpp" />
+    <ClCompile Include="module.cpp" />
+    <ClCompile Include="namespace.cpp" />
+    <ClCompile Include="nonce.cpp" />
+    <ClCompile Include="..\client\parallel.cpp" />
+    <ClCompile Include="pdfile.cpp" />
+    <ClCompile Include="queryoptimizer.cpp" />
+    <ClCompile Include="security.cpp" />
+    <ClCompile Include="security_commands.cpp" />
+    <ClCompile Include="tests.cpp" />
+    <ClCompile Include="cmdline.cpp" />
+    <ClCompile Include="queryutil.cpp" />
+    <ClCompile Include="..\util\assert_util.cpp" />
+    <ClCompile Include="..\util\background.cpp" />
+    <ClCompile Include="..\util\base64.cpp" />
+    <ClCompile Include="..\util\mmap.cpp" />
+    <ClCompile Include="..\util\ntservice.cpp" />
+    <ClCompile Include="..\util\processinfo_win32.cpp" />
+    <ClCompile Include="..\util\util.cpp" />
+    <ClCompile Include="..\util\md5.c" />
+    <ClCompile Include="..\util\md5main.cpp" />
+    <ClCompile Include="..\s\d_logic.cpp" />
+    <ClCompile Include="..\scripting\engine.cpp" />
+    <ClCompile Include="..\scripting\engine_spidermonkey.cpp" />
+    <ClCompile Include="..\scripting\utils.cpp" />
+    <ClCompile Include="stats\counters.cpp" />
+    <ClCompile Include="stats\snapshots.cpp" />
+    <ClCompile Include="stats\top.cpp" />
+    <ClCompile Include="btree.cpp" />
+    <ClCompile Include="btreecursor.cpp" />
+    <ClCompile Include="repl\health.cpp" />
+    <ClCompile Include="repl\rs.cpp" />
+    <ClCompile Include="repl\replset_commands.cpp" />
+    <ClCompile Include="repl\rs_config.cpp" />
+    <ClCompile Include="..\util\file_allocator.cpp" />
+    <ClCompile Include="querypattern.cpp" />
+    <ClCompile Include="..\util\ramlog.cpp" />
+    <ClCompile Include="key.cpp" />
+    <ClCompile Include="btreebuilder.cpp" />
+    <ClCompile Include="queryoptimizercursor.cpp" />
+    <ClCompile Include="record.cpp" />
+    <ClCompile Include="ops\delete.cpp" />
+    <ClCompile Include="ops\update.cpp" />
+    <ClCompile Include="security_common.cpp" />
+    <ClCompile Include="ops\query.cpp" />
+    <ClCompile Include="..\util\net\httpclient.cpp" />
+    <ClCompile Include="..\util\net\message.cpp" />
+    <ClCompile Include="..\util\net\message_server_port.cpp" />
+    <ClCompile Include="..\util\net\sock.cpp" />
+    <ClCompile Include="..\util\net\miniwebserver.cpp" />
+    <ClCompile Include="..\util\net\listen.cpp" />
+    <ClCompile Include="..\util\net\message_port.cpp" />
+    <ClCompile Include="dbmessage.cpp" />
+    <ClCompile Include="commands\find_and_modify.cpp" />
+    <ClCompile Include="..\util\compress.cpp">
+      <Filter>snappy</Filter>
+    </ClCompile>
+    <ClCompile Include="..\third_party\snappy\snappy-sinksource.cc">
+      <Filter>snappy</Filter>
+    </ClCompile>
+    <ClCompile Include="..\third_party\snappy\snappy.cc">
+      <Filter>snappy</Filter>
+    </ClCompile>
+    <ClCompile Include="scanandorder.cpp" />
+  </ItemGroup>
+  <ItemGroup>
+    <ClInclude Include="..\client\dbclientcursor.h" />
+    <ClInclude Include="..\client\distlock.h" />
+    <ClInclude Include="..\client\gridfs.h" />
+    <ClInclude Include="..\client\parallel.h" />
+    <ClInclude Include="..\s\d_logic.h" />
+    <ClInclude Include="..\targetver.h" />
+    <ClInclude Include="..\pcre-7.4\config.h" />
+    <ClInclude Include="..\pcre-7.4\pcre.h" />
+    <ClInclude Include="..\util\concurrency\rwlock.h" />
+    <ClInclude Include="..\util\concurrency\msg.h" />
+    <ClInclude Include="..\util\concurrency\mutex.h" />
+    <ClInclude Include="..\util\concurrency\mvar.h" />
+    <ClInclude Include="..\util\concurrency\task.h" />
+    <ClInclude Include="..\util\concurrency\thread_pool.h" />
+    <ClInclude Include="..\util\logfile.h" />
+    <ClInclude Include="..\util\mongoutils\checksum.h" />
+    <ClInclude Include="..\util\mongoutils\html.h" />
+    <ClInclude Include="..\util\mongoutils\str.h" />
+    <ClInclude Include="..\util\paths.h" />
+    <ClInclude Include="..\util\ramlog.h" />
+    <ClInclude Include="..\util\text.h" />
+    <ClInclude Include="..\util\time_support.h" />
+    <ClInclude Include="durop.h" />
+    <ClInclude Include="dur_commitjob.h" />
+    <ClInclude Include="dur_journal.h" />
+    <ClInclude Include="dur_journalformat.h" />
+    <ClInclude Include="dur_stats.h" />
+    <ClInclude Include="geo\core.h" />
+    <ClInclude Include="helpers\dblogger.h" />
+    <ClInclude Include="instance.h" />
+    <ClInclude Include="mongommf.h" />
+    <ClInclude Include="mongomutex.h" />
+    <ClInclude Include="namespace-inl.h" />
+    <ClInclude Include="oplogreader.h" />
+    <ClInclude Include="projection.h" />
+    <ClInclude Include="repl.h" />
+    <ClInclude Include="replpair.h" />
+    <ClInclude Include="repl\connections.h" />
+    <ClInclude Include="repl\multicmd.h" />
+    <ClInclude Include="repl\rsmember.h" />
+    <ClInclude Include="repl\rs_optime.h" />
+    <ClInclude Include="stats\counters.h" />
+    <ClInclude Include="stats\snapshots.h" />
+    <ClInclude Include="stats\top.h" />
+    <ClInclude Include="..\client\connpool.h" />
+    <ClInclude Include="..\client\dbclient.h" />
+    <ClInclude Include="..\client\model.h" />
+    <ClInclude Include="..\client\redef_macros.h" />
+    <ClInclude Include="..\client\syncclusterconnection.h" />
+    <ClInclude Include="..\client\undef_macros.h" />
+    <ClInclude Include="background.h" />
+    <ClInclude Include="client.h" />
+    <ClInclude Include="clientcursor.h" />
+    <ClInclude Include="cmdline.h" />
+    <ClInclude Include="commands.h" />
+    <ClInclude Include="concurrency.h" />
+    <ClInclude Include="curop.h" />
+    <ClInclude Include="cursor.h" />
+    <ClInclude Include="database.h" />
+    <ClInclude Include="db.h" />
+    <ClInclude Include="dbhelpers.h" />
+    <ClInclude Include="dbinfo.h" />
+    <ClInclude Include="dbmessage.h" />
+    <ClInclude Include="diskloc.h" />
+    <ClInclude Include="index.h" />
+    <ClInclude Include="indexkey.h" />
+    <ClInclude Include="introspect.h" />
+    <ClInclude Include="json.h" />
+    <ClInclude Include="matcher.h" />
+    <ClInclude Include="namespace.h" />
+    <ClInclude Include="..\pch.h" />
+    <ClInclude Include="pdfile.h" />
+    <ClInclude Include="..\grid\protocol.h" />
+    <ClInclude Include="query.h" />
+    <ClInclude Include="queryoptimizer.h" />
+    <ClInclude Include="resource.h" />
+    <ClInclude Include="scanandorder.h" />
+    <ClInclude Include="security.h" />
+    <ClInclude Include="..\util\allocator.h" />
+    <ClInclude Include="..\util\array.h" />
+    <ClInclude Include="..\util\assert_util.h" />
+    <ClInclude Include="..\util\background.h" />
+    <ClInclude Include="..\util\base64.h" />
+    <ClInclude Include="..\util\builder.h" />
+    <ClInclude Include="..\util\debug_util.h" />
+    <ClInclude Include="..\util\embedded_builder.h" />
+    <ClInclude Include="..\util\file.h" />
+    <ClInclude Include="..\util\file_allocator.h" />
+    <ClInclude Include="..\util\goodies.h" />
+    <ClInclude Include="..\util\hashtab.h" />
+    <ClInclude Include="..\util\hex.h" />
+    <ClInclude Include="lasterror.h" />
+    <ClInclude Include="..\util\log.h" />
+    <ClInclude Include="..\util\lruishmap.h" />
+    <ClInclude Include="..\util\mmap.h" />
+    <ClInclude Include="..\util\ntservice.h" />
+    <ClInclude Include="..\util\optime.h" />
+    <ClInclude Include="..\util\processinfo.h" />
+    <ClInclude Include="..\util\queue.h" />
+    <ClInclude Include="..\util\ramstore.h" />
+    <ClInclude Include="..\util\unittest.h" />
+    <ClInclude Include="..\util\concurrency\list.h" />
+    <ClInclude Include="..\util\concurrency\value.h" />
+    <ClInclude Include="..\util\web\html.h" />
+    <ClInclude Include="..\util\md5.h" />
+    <ClInclude Include="..\util\md5.hpp" />
+    <ClInclude Include="..\scripting\engine.h" />
+    <ClInclude Include="..\scripting\engine_spidermonkey.h" />
+    <ClInclude Include="..\scripting\engine_v8.h" />
+    <ClInclude Include="..\scripting\v8_db.h" />
+    <ClInclude Include="..\scripting\v8_utils.h" />
+    <ClInclude Include="..\scripting\v8_wrapper.h" />
+    <ClInclude Include="btree.h" />
+    <ClInclude Include="repl\health.h" />
+    <ClInclude Include="..\util\hostandport.h" />
+    <ClInclude Include="repl\rs.h" />
+    <ClInclude Include="repl\rs_config.h" />
+    <ClInclude Include="..\bson\bsonelement.h" />
+    <ClInclude Include="..\bson\bsoninlines.h" />
+    <ClInclude Include="..\bson\bsonmisc.h" />
+    <ClInclude Include="..\bson\bsonobj.h" />
+    <ClInclude Include="..\bson\bsonobjbuilder.h" />
+    <ClInclude Include="..\bson\bsonobjiterator.h" />
+    <ClInclude Include="..\bson\bsontypes.h" />
+    <ClInclude Include="jsobj.h" />
+    <ClInclude Include="..\bson\oid.h" />
+    <ClInclude Include="..\bson\ordering.h" />
+    <ClInclude Include="dur_journalimpl.h" />
+    <ClInclude Include="..\util\concurrency\race.h" />
+    <ClInclude Include="..\util\alignedbuilder.h" />
+    <ClInclude Include="queryutil.h" />
+    <ClInclude Include="..\bson\bson.h" />
+    <ClInclude Include="..\bson\bson_db.h" />
+    <ClInclude Include="..\bson\bson-inl.h" />
+    <ClInclude Include="..\bson\inline_decls.h" />
+    <ClInclude Include="..\bson\stringdata.h" />
+    <ClInclude Include="..\bson\util\atomic_int.h" />
+    <ClInclude Include="..\bson\util\builder.h" />
+    <ClInclude Include="..\bson\util\misc.h" />
+    <ClInclude Include="ops\delete.h" />
+    <ClInclude Include="ops\update.h" />
+    <ClInclude Include="..\util\net\httpclient.h" />
+    <ClInclude Include="..\util\net\message.h" />
+    <ClInclude Include="..\util\net\message_server.h" />
+    <ClInclude Include="..\util\net\sock.h" />
+    <ClInclude Include="..\util\concurrency\rwlockimpl.h" />
+    <ClInclude Include="..\util\concurrency\mutexdebugger.h" />
+    <ClInclude Include="..\third_party\snappy\config.h">
+      <Filter>snappy</Filter>
+    </ClInclude>
+    <ClInclude Include="..\third_party\snappy\snappy.h">
+      <Filter>snappy</Filter>
+    </ClInclude>
+  </ItemGroup>
+  <ItemGroup>
+    <ResourceCompile Include="db.rc" />
+  </ItemGroup>
+  <ItemGroup>
+    <None Include="..\jstests\dur\basic1.sh" />
+    <None Include="..\jstests\dur\dur1.js" />
+    <None Include="..\jstests\replsets\replset1.js" />
+    <None Include="..\jstests\replsets\replset2.js" />
+    <None Include="..\jstests\replsets\replset3.js" />
+    <None Include="..\jstests\replsets\replset4.js" />
+    <None Include="..\jstests\replsets\replset5.js" />
+    <None Include="..\jstests\replsets\replsetadd.js" />
+    <None Include="..\jstests\replsets\replsetarb1.js" />
+    <None Include="..\jstests\replsets\replsetarb2.js" />
+    <None Include="..\jstests\replsets\replsetprio1.js" />
+    <None Include="..\jstests\replsets\replsetrestart1.js" />
+    <None Include="..\jstests\replsets\replsetrestart2.js" />
+    <None Include="..\jstests\replsets\replset_remove_node.js" />
+    <None Include="..\jstests\replsets\rollback.js" />
+    <None Include="..\jstests\replsets\rollback2.js" />
+    <None Include="..\jstests\replsets\sync1.js" />
+    <None Include="..\jstests\replsets\twosets.js" />
+    <None Include="..\SConstruct" />
+    <None Include="..\util\mongoutils\README" />
+    <None Include="mongo.ico" />
+    <None Include="repl\notes.txt" />
+  </ItemGroup>
+  <ItemGroup>
+    <Library Include="..\..\js\js32d.lib" />
+    <Library Include="..\..\js\js32r.lib" />
+    <Library Include="..\..\js\js64d.lib" />
+    <Library Include="..\..\js\js64r.lib" />
+  </ItemGroup>
+  <ItemGroup>
+    <Filter Include="snappy">
+      <UniqueIdentifier>{bb99c086-7926-4f50-838d-f5f0c18397c0}</UniqueIdentifier>
+    </Filter>
+  </ItemGroup>
 </Project>