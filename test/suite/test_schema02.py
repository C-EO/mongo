#!/usr/bin/env python
#
# Public Domain 2014-2015 MongoDB, Inc.
# Public Domain 2008-2014 WiredTiger, Inc.
#
# This is free and unencumbered software released into the public domain.
#
# Anyone is free to copy, modify, publish, use, compile, sell, or
# distribute this software, either in source code form or as a compiled
# binary, for any purpose, commercial or non-commercial, and by any
# means.
#
# In jurisdictions that recognize copyright laws, the author or authors
# of this software dedicate any and all copyright interest in the
# software to the public domain. We make this dedication for the benefit
# of the public at large and to the detriment of our heirs and
# successors. We intend this dedication to be an overt act of
# relinquishment in perpetuity of all present and future rights to this
# software under copyright law.
#
# THE SOFTWARE IS PROVIDED "AS IS", WITHOUT WARRANTY OF ANY KIND,
# EXPRESS OR IMPLIED, INCLUDING BUT NOT LIMITED TO THE WARRANTIES OF
# MERCHANTABILITY, FITNESS FOR A PARTICULAR PURPOSE AND NONINFRINGEMENT.
# IN NO EVENT SHALL THE AUTHORS BE LIABLE FOR ANY CLAIM, DAMAGES OR
# OTHER LIABILITY, WHETHER IN AN ACTION OF CONTRACT, TORT OR OTHERWISE,
# ARISING FROM, OUT OF OR IN CONNECTION WITH THE SOFTWARE OR THE USE OR
# OTHER DEALINGS IN THE SOFTWARE.

import wiredtiger, wttest
from wtscenario import check_scenarios

# test_schema02.py
#    Columns, column groups, indexes
class test_schema02(wttest.WiredTigerTestCase):
    """
    Test basic operations
    """
    nentries = 1000

    scenarios = check_scenarios([
        ('normal', { 'idx_config' : '' }),
        ('lsm', { 'idx_config' : ',type=lsm' }),
    ])

    def expect_failure_colgroup(self, name, configstr, match):
        self.assertRaisesWithMessage(wiredtiger.WiredTigerError,
            lambda:self.session.create("colgroup:" + name, configstr), match)

    def test_colgroup_after_failure(self):
        # bogus formats
        self.assertRaisesWithMessage(wiredtiger.WiredTigerError,
            lambda:self.session.create("table:main",
                                       "key_format=Z,value_format=S"),
            "/Invalid type 'Z' found in format 'Z'/")
        self.assertRaisesWithMessage(wiredtiger.WiredTigerError,
            lambda:self.session.create("table:main",
                                       "key_format=S,value_format=Z"),
            "/Invalid type 'Z' found in format 'Z'/")

        # These should succeed
        self.session.create("table:main", "key_format=iS,value_format=SiSi,"
                            "columns=(ikey,Skey,S1,i2,S3,i4),colgroups=(c1,c2)")
        self.session.create("colgroup:main:c1", "columns=(S1,i2)")

    def test_colgroup_failures(self):
        # too many columns
        self.assertRaisesWithMessage(wiredtiger.WiredTigerError,
            lambda:self.session.create("table:main", "key_format=S,"
                                       "value_format=,columns=(a,b)"),
            "/Number of columns in '\(a,b\)' does not match "
            "key format 'S' plus value format ''/")
        # Note: too few columns is allowed

        # expect this to work
        self.session.create("table:main", "key_format=iS,value_format=SiSi,"
                            "columns=(ikey,Skey,S1,i2,S3,i4),"
                            "colgroups=(c1,c2)")

        # bad table name
        self.expect_failure_colgroup("nomatch:c", "columns=(S1,i2)",
                                     "/Can't create 'colgroup:nomatch:c'"
                                     " for non-existent table 'nomatch'/")
        # colgroup not declared in initial create
        self.expect_failure_colgroup("main:nomatch", "columns=(S1,i2)",
                                     "/Column group 'nomatch' not found"
                                     " in table 'main'/")
        # bad column
        self.expect_failure_colgroup("main:c1", "columns=(S1,i2,bad)",
                                     "/Column 'bad' not found/")

        # TODO: no columns allowed, or not?
        #self.session.create("colgroup:main:c0", "columns=()")

        # key in a column group
        self.expect_failure_colgroup("main:c1", "columns=(ikey,S1,i2)",
                                     "/A column group cannot store key column"
                                     " 'ikey' in its value/")

        # expect this to work
        self.session.create("colgroup:main:c1", "columns=(S1,i2)")

        # colgroup not declared in initial create
        self.expect_failure_colgroup("main:c3", "columns=(S3,i4)",
                                     "/Column group 'c3' not found in"
                                     " table 'main'/")

        # this is the last column group, but there are missing columns
        self.expect_failure_colgroup("main:c2", "columns=(S1,i4)",
                                     "/Column 'S3' in 'table:main' does not"
                                     " appear in a column group/")

        # TODO: is repartitioning column groups allowed?
        # this does not raise an error
        # self.expect_failure_colgroup("main:c2", "columns=(S1,S3,i4)"

        # expect this to work
        self.session.create("colgroup:main:c2", "columns=(S3,i4)")

        # expect these to work - each table name is a separate namespace
        self.session.create("table:main2", "key_format=iS,value_format=SiSi,"
                            "columns=(ikey,Skey,S1,i2,S3,i4),colgroups=(c1,c2)")
        self.session.create("colgroup:main2:c1", "columns=(S1,i2)")
        self.session.create("colgroup:main2:c2", "columns=(S3,i4)")

    def test_index(self):
        self.session.create("table:main", "key_format=iS,value_format=SiSi,"
                            "columns=(ikey,Skey,S1,i2,S3,i4),colgroups=(c1,c2)")

        # should be able to create colgroups before indices
        self.session.create("colgroup:main:c2", "columns=(S3,i4)")

        # should be able to create indices on all key combinations
        self.session.create(
            "index:main:ikey", "columns=(ikey)" + self.idx_config)
        self.session.create(
            "index:main:Skey", "columns=(Skey)" + self.idx_config)
        self.session.create(
            "index:main:ikeySkey", "columns=(ikey,Skey)" + self.idx_config)
        self.session.create(
            "index:main:Skeyikey", "columns=(Skey,ikey)" + self.idx_config)

        # should be able to create indices on all value combinations
        self.session.create(
            "index:main:S1", "columns=(S1)" + self.idx_config)
        self.session.create(
            "index:main:i2", "columns=(i2)" + self.idx_config)
        self.session.create(
            "index:main:i2S1", "columns=(i2,S1)" + self.idx_config)
        self.session.create(
            "index:main:S1i4", "columns=(S1,i4)" + self.idx_config)

        # somewhat nonsensical to repeat columns within an index, but allowed
        self.session.create(
            "index:main:i4S3i4S1", "columns=(i4,S3,i4,S1)" + self.idx_config)

        # should be able to create colgroups after indices
        self.session.create("colgroup:main:c1", "columns=(S1,i2)")

        self.populate()

        # should be able to create indices after populating
        self.session.create(
            "index:main:i2S1i4", "columns=(i2,S1,i4)" + self.idx_config)

        self.check_entries()
        self.check_indices()

    def populate(self):
        cursor = self.session.open_cursor('table:main', None, None)
        for i in range(0, self.nentries):
            square = i * i
            cube = square * i
            cursor[(i, 'key' + str(i))] = \
                ('val' + str(square), square, 'val' + str(cube), cube)
        cursor.close()

    def check_entries(self):
        cursor = self.session.open_cursor('table:main', None, None)
        # spot check via search
        n = self.nentries
        for i in (n / 5, 0, n - 1, n - 2, 1):
            cursor.set_key(i, 'key' + str(i))
            square = i * i
            cube = square * i
            cursor.search()
            (s1, i2, s3, i4) = cursor.get_values()
            self.assertEqual(s1, 'val' + str(square))
            self.assertEqual(i2, square)
            self.assertEqual(s3, 'val' + str(cube))
            self.assertEqual(i4, cube)

        i = 0
        count = 0
        # then check all via cursor
        cursor.reset()
        for ikey, skey, s1, i2, s3, i4 in cursor:
            i = ikey
            square = i * i
            cube = square * i
            self.assertEqual(ikey, i)
            self.assertEqual(skey, 'key' + str(i))
            self.assertEqual(s1, 'val' + str(square))
            self.assertEqual(i2, square)
            self.assertEqual(s3, 'val' + str(cube))
            self.assertEqual(i4, cube)
            count += 1
        cursor.close()
<<<<<<< HEAD
        self.assertEqual(count, n)

    def check_indices(self):
        # we check an index that was created before populating
        cursor = self.session.open_cursor('index:main:S1i4', None, None)
        count = 0
        n = self.nentries
        for s1key, i4key, s1, i2, s3, i4 in cursor:
            i = int(i4key ** (1 / 3.0) + 0.0001)  # cuberoot
            #self.tty('index:main:S1i4[' + str(i) + '] (' +
            #         str(s1key) + ',' +
            #         str(i4key) + ') -> (' +
            #         str(s1) + ',' +
            #         str(i2) + ',' +
            #         str(s3) + ',' +
            #         str(i4) + ')')
            self.assertEqual(s1key, s1)
            self.assertEqual(i4key, i4)
            ikey = i
            skey = 'key' + str(i)
            square = i * i
            cube = square * i
            self.assertEqual(ikey, i)
            self.assertEqual(skey, 'key' + str(i))
            self.assertEqual(s1, 'val' + str(square))
            self.assertEqual(i2, square)
            self.assertEqual(s3, 'val' + str(cube))
            self.assertEqual(i4, cube)
            count += 1
        cursor.close()
        self.assertEqual(count, n)

        # we check an index that was created after populating
        cursor = self.session.open_cursor('index:main:i2S1i4', None, None)
        count = 0
        for i2key, s1key, i4key, s1, i2, s3, i4 in cursor:
            i = int(i4key ** (1 / 3.0) + 0.0001)  # cuberoot
            #self.tty('index:main:i2S1i4[' + str(i) + '] (' +
            #         str(i2key) + ',' +
            #         str(s1key) + ',' +
            #         str(i4key) + ') -> (' +
            #         str(s1) + ',' +
            #         str(i2) + ',' +
            #         str(s3) + ',' +
            #         str(i4) + ')')
            self.assertEqual(i2key, i2)
            self.assertEqual(s1key, s1)
            self.assertEqual(i4key, i4)
            ikey = i
            skey = 'key' + str(i)
            square = i * i
            cube = square * i
            self.assertEqual(ikey, i)
            self.assertEqual(skey, 'key' + str(i))
            self.assertEqual(s1, 'val' + str(square))
            self.assertEqual(i2, square)
            self.assertEqual(s3, 'val' + str(cube))
            self.assertEqual(i4, cube)
            count += 1
        cursor.close()
        self.assertEqual(count, n)
        
=======
        self.assertEqual(i, n)

>>>>>>> e1d68868
    def test_colgroups(self):
        self.session.create("table:main", "key_format=iS,value_format=SiSi,"
                            "columns=(ikey,Skey,S1,i2,S3,i4),colgroups=(c1,c2)")
        self.session.create("colgroup:main:c1", "columns=(S1,i2)")
        self.session.create("colgroup:main:c2", "columns=(S3,i4)")
        self.populate()
        self.check_entries()


if __name__ == '__main__':
    wttest.run()<|MERGE_RESOLUTION|>--- conflicted
+++ resolved
@@ -205,7 +205,6 @@
             self.assertEqual(i4, cube)
             count += 1
         cursor.close()
-<<<<<<< HEAD
         self.assertEqual(count, n)
 
     def check_indices(self):
@@ -268,10 +267,6 @@
         cursor.close()
         self.assertEqual(count, n)
         
-=======
-        self.assertEqual(i, n)
-
->>>>>>> e1d68868
     def test_colgroups(self):
         self.session.create("table:main", "key_format=iS,value_format=SiSi,"
                             "columns=(ikey,Skey,S1,i2,S3,i4),colgroups=(c1,c2)")
